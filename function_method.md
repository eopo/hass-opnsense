# XMLRPC Functions

| Function | Uses Plugin | Possible in REST API | Comments |
| ----- | ----- | ----- | ----- |
| Get Config | Yes | No | Returns a __large__ dictionary of elements used for multiple functions. Some can be replaced, others cannot. More details in the other functions. |
| Restore Config Section | No | No | |
| Get/List Services | No | Yes | |
| Start Service | No | Yes | |
| Stop Service | No | Yes | |
| Restart Service | No | Yes | |
| Restart Service if Running | No | Yes | |
| Filter Configure | Yes | No | Used by the Filter and NAT functions |
| Get Device ID | Yes | Maybe | Used as Unique ID for device. It is just a random 10 digit number generated the first time it is requested. May be able to transition to using the Config Entry ID or something else as a Unique ID. |
| Get Interfaces | Yes | Yes | Uses Get Config. Can use same function that is used for the Interface data for the Telemetry data. |
| Enable Filter Rule | Yes | No | Uses Get Config, Filter Configure and Restore Config Section. |
| Disable Filter Rule | Yes | No | Uses Get Config, Filter Configure and Restore Config Section. |
| Enable NAT Port Forward Rule | Yes | No | Uses Get Config, Filter Configure and Restore Config Section. |
| Disable NAT Port Forward Rule | Yes | No | Uses Get Config, Filter Configure and Restore Config Section. |
| Enable NAT Outbound Rule | Yes | No | Uses Get Config, Filter Configure and Restore Config Section. |
| Disable NAT Outbound Rule | Yes | No | Uses Get Config, Filter Configure and Restore Config Section. |
| Get Configured Interface Descriptions | Yes | | |
| Get Gateways | Yes | Yes | Can use same function that is used for the Gateway data for the Telemetry data. |
| Get Gateways Status | Yes | | |
| Get DHCP Leases | Yes | Yes | Currently not in use, but desired feature. Will need to handle both the legacy DHCP and Kea endpoints. |
| Get Carp Status | Yes | Yes | |
| Get Carp Interfaces | Yes | Yes | |
| Delete ARP Entry | Yes | | |
| System Reboot | Yes | Yes | |
| System Halt | Yes | Yes | |
| Are Notices Pending | Yes | Yes | |
| Get Notices | Yes | Yes | |
| Close Notice | Yes | Yes | |

# REST API Functions

| Function | Endpoints | Min OPNsense Version | Comments |
| ----- | ----- | ----- | ----- |
| Get Interfaces | /api/interfaces/overview/export | 24.1 | |
| Get mbuf | /api/diagnostics/system/system_mbuf | 24.7 | |
| Get pfstates | /api/diagnostics/firewall/pf_states | 24.7 | |
| Get Memory | /api/diagnostics/system/systemResources <br>/api/diagnostics/system/system_swap | 24.7 | |
| Get System Time | /api/diagnostics/system/systemTime | 24.7 | |
| Get CPU | /api/diagnostics/cpu_usage/getCPUType<br>/api/diagnostics/cpu_usage/stream | 24.7 | |
| Get Filesystem | /api/diagnostics/system/systemDisk | 24.7 | |
| Get OpenVPN | /api/openvpn/export/providers | 20.1 | |
| Get Gateways | /api/routes/gateway/status | 2021 | |
| Get Temperatures | /api/diagnostics/system/systemTemperature | 24.7 | |
| Get Firmware Update Info<br>Get Firmware Version | /api/core/firmware/status | 2018 | |
| Upgrade Firmware | /api/core/firmware/update<br>/api/core/firmware/upgrade | 2018 | |
| Firmware Upgrade Status | /api/core/firmware/upgradestatus | 2018 | |
| Firmware Changelog | /api/core/firmware/changelog/ | 2018 | |
<<<<<<< HEAD
| Send WOL | /api/wol/wol/set | 2018 | |
=======
| Get ARP Table | /api/diagnostics/interface/search_arp | 2022 | |
>>>>>>> f22d8826
| Get System Info | /api/diagnostics/system/systemInformation | 24.7 | Partial: Still using XMLRPC for Getting Device ID |<|MERGE_RESOLUTION|>--- conflicted
+++ resolved
@@ -49,9 +49,6 @@
 | Upgrade Firmware | /api/core/firmware/update<br>/api/core/firmware/upgrade | 2018 | |
 | Firmware Upgrade Status | /api/core/firmware/upgradestatus | 2018 | |
 | Firmware Changelog | /api/core/firmware/changelog/ | 2018 | |
-<<<<<<< HEAD
 | Send WOL | /api/wol/wol/set | 2018 | |
-=======
 | Get ARP Table | /api/diagnostics/interface/search_arp | 2022 | |
->>>>>>> f22d8826
 | Get System Info | /api/diagnostics/system/systemInformation | 24.7 | Partial: Still using XMLRPC for Getting Device ID |