--- conflicted
+++ resolved
@@ -50,8 +50,5 @@
 | Upgrade Firmware | /api/core/firmware/update<br>/api/core/firmware/upgrade | 2018 | |
 | Firmware Upgrade Status | /api/core/firmware/upgradestatus | 2018 | |
 | Firmware Changelog | /api/core/firmware/changelog/ | 2018 | |
-<<<<<<< HEAD
 | Send WOL | /api/wol/wol/set | 2018 | |
-=======
-| Get System Info | /api/diagnostics/system/systemInformation | 24.7 | Partial: Still using XMLRPC for Getting Device ID |
->>>>>>> 72f1020e
+| Get System Info | /api/diagnostics/system/systemInformation | 24.7 | Partial: Still using XMLRPC for Getting Device ID |