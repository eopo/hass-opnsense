--- conflicted
+++ resolved
@@ -54,13 +54,10 @@
     }
   },
   "issues": {
-<<<<<<< HEAD
-=======
     "below_min_firmware": {
       "title": "OPNsense Firmware below Minimum Version",
       "description": "hass-opnsense {version} requires OPNsense firmware {min_firmware} or later. Please upgrade OPNsense firmware to {min_firmware} or later. hass-opnsense will not start otherwise."
     },
->>>>>>> 5f8498c4
     "below_ltd_firmware": {
       "title": "OPNsense Firmware below Recommended Version",
       "description": "Some hass-opnsense {version} functions require OPNsense firmware {ltd_firmware} or later. With firmware {firmware}, some functions may not work and there may be errors in the logs."
